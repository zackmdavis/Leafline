--- conflicted
+++ resolved
@@ -281,14 +281,6 @@
 
         let depth = 2;
         let advisory = kickoff(&world, depth, true);
-<<<<<<< HEAD
-        let end = time::get_time();
-
-        // (you can see this if you run the tests with `-- --nocapture`)
-        println!("negamax kickoff: evaluating {} possible choices to \
-                  depth {} took {:?}", advisory.len(), depth, end-start);
-=======
->>>>>>> 972a1eb6
 
         world.display();
         advisory[0].0.tree.display();
