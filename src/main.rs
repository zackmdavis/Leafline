--- conflicted
+++ resolved
@@ -36,14 +36,11 @@
 
 
 fn oppose(in_medias_res: WorldState, depth: u8) -> (Commit, Duration) {
-    let (forecasts, thinking_time) = forecast(in_medias_res, depth);
-<<<<<<< HEAD
-    let (ref determination, _karma) = forecasts[0];
-    (determination.tree, thinking_time)
-=======
-    let (determination, _karma) = forecasts[0];
+    let (mut forecasts, thinking_time) = forecast(in_medias_res, depth);
+    let (determination, _karma) = forecasts
+        .pop()
+        .expect("Cannot oppose with no moves!");
     (determination, thinking_time)
->>>>>>> adf220f0
 }
 
 
