#![feature(test)]
#![feature(non_ascii_idents)]
#![feature(plugin)]
#![plugin(clippy)]
#![allow(unused_features)]


#[macro_use]
extern crate itertools;

extern crate argparse;
extern crate ansi_term;
extern crate rustc_serialize;
extern crate time;


#[macro_use]
mod macros;

mod space;
mod identity;
mod motion;
mod life;
mod mind;


use std::io;
use std::io::Write;
use std::process;

use argparse::{ArgumentParser, Store};
use rustc_serialize::json;
use time::*;

use identity::Agent;
use life::{WorldState, Commit, Patch};
use mind::kickoff;


fn forecast(world: WorldState, depth: u8) -> (Vec<(Commit, f32)>, Duration) {
    let start_thinking = time::get_time();
    let forecasts: Vec<(Commit, f32)> = kickoff(&world, depth, false);
    let stop_thinking = time::get_time();
    let thinking_time = stop_thinking - start_thinking;
    (forecasts, thinking_time)
}


fn oppose(in_medias_res: WorldState, depth: u8) -> (Commit, Duration) {
    let (mut forecasts, thinking_time) = forecast(in_medias_res, depth);
    let determination_and_karma;
    if !forecasts.is_empty() {
        determination_and_karma = forecasts.swap_remove(0);
    } else {
        // XXX TODO FIXME: during actual gameplay, we don't want to panic
        panic!("Cannot oppose with no moves");
    }
    let (determination, _karma) = determination_and_karma;
    (determination, thinking_time)
}


#[derive(RustcEncodable, RustcDecodable)]
struct Postcard {
    world: String,
    patch: Patch,
    hospitalization: Option<Agent>,
    thinking_time: u64,
}


fn correspond(reminder: String, depth: u8) -> String {
    let world = WorldState::reconstruct(reminder);
    let (commit, sidereal) = oppose(world, depth);
    let postcard = Postcard {
        world: commit.tree.preserve(),
        patch: commit.patch,
        hospitalization: commit.hospitalization,
        thinking_time: sidereal.num_milliseconds() as u64,
    };
    json::encode(&postcard).unwrap()
}


fn the_end() {
    println!("THE END");
    process::exit(0);
}


fn main() {
    // Does argparse not offer a way to Store an argument (not a
    // hardcoded value) into an Option? Contribution opportunity if so??
    //
    // For now, use 0 like None.
    let mut lookahead_depth: u8 = 0;
<<<<<<< HEAD
    let mut postcard: String = "".to_string();
    let mut from: String = "".to_string();
=======
    let mut postcard: String = "".to_owned();
>>>>>>> fc3b995f
    {
        let mut parser = ArgumentParser::new();
        parser.set_description("Leafline: an oppositional strategy game engine");
        parser.refer(&mut lookahead_depth).add_option(
            &["--lookahead"],
            Store,
            "rank moves using AI minimax lookahead this deep.");
        parser.refer(&mut postcard).add_option(
            &["--correspond"],
            Store,
            "just output the serialization of the AI's top \
             move in response to the given serialized \
             world-state");
        parser.refer(&mut from).add_option(
            &["--from"],
            Store,
            "start a game from the given preservation rune");
        parser.parse_args_or_exit();
    }

    if !postcard.is_empty() {
        println!("{}", correspond(postcard, lookahead_depth));
        process::exit(0);
    }

    let mut world: WorldState;
    if !from.is_empty() {
        world = WorldState::reconstruct(from);
    } else {
        world = WorldState::new();
    }
    let mut premonitions: Vec<Commit>;
    loop {
        match lookahead_depth {
            // XXX can we unify the scored and unscored logic? Useful
            // not only on general DRYness principles, but perhaps also
            // toward supporting human vs. computer playish things rather
            // than just advising every movement
            0 => {
                premonitions = world.lookahead();
                if premonitions.is_empty() {
                    // XXX distinguish between stalemate and
                    // checkm^H^H^H^H^H^Hultimate endangerment
                    the_end();
                }
                world.display();
                println!("");
                for (index, premonition) in premonitions.iter().enumerate() {
                    println!("{:>2}. {}", index, premonition)
                }
            }
            _ => {
                let (forecasts,
                     thinking_time) = forecast(world,
                                               lookahead_depth);
                world.display();
                println!(
                    "(scoring alternatives {} levels deep took {} ms)",
                    lookahead_depth, thinking_time.num_milliseconds()
                 );
                for (index, prem_score) in forecasts.iter().enumerate() {
                    println!("{:>2}. {} (score {})",
                             index, prem_score.0, prem_score.1);
                }
                premonitions = vec!();
                for prem_score in forecasts {
                    premonitions.push(prem_score.0);
                }

                if premonitions.is_empty() {
                    the_end();
                }
            }
        }

        loop {
            print!("\nSelect a move>> ");
            io::stdout().flush().ok().expect("couldn't flush stdout");
            let mut input_buffer = String::new();
            io::stdin()
                .read_line(&mut input_buffer)
                .ok()
                .expect("couldn't read input");

            if input_buffer.trim() == "quit" {
                the_end();
            }

            let choice: usize = match input_buffer.trim().parse() {
                Ok(i) => i,
                Err(e) => {
                    println!("Error parsing choice: {:?}. Try again.", e);
                    continue;
                }
            };
            if choice < premonitions.len() {
                world = premonitions[choice].tree;
                break;
            } else {
                println!("{} isn't among the choices. Try again.",
                         choice);
            }
        }
    }
}<|MERGE_RESOLUTION|>--- conflicted
+++ resolved
@@ -94,12 +94,8 @@
     //
     // For now, use 0 like None.
     let mut lookahead_depth: u8 = 0;
-<<<<<<< HEAD
-    let mut postcard: String = "".to_string();
-    let mut from: String = "".to_string();
-=======
     let mut postcard: String = "".to_owned();
->>>>>>> fc3b995f
+    let mut from: String = "".to_owned();
     {
         let mut parser = ArgumentParser::new();
         parser.set_description("Leafline: an oppositional strategy game engine");
