//! the `life` module of the Leafline oppositional strategy game engine
use std::fmt;

use space::{Locale, Pinfield};
use identity::{Team, JobDescription, Agent};
use motion::{PONY_MOVEMENT_TABLE, FIGUREHEAD_MOVEMENT_TABLE};


/// represents the movement of a figurine
#[derive(Eq,PartialEq,Debug,Hash,RustcEncodable,RustcDecodable)]
pub struct Patch {
    pub star: Agent,
    pub whence: Locale,
    pub whither: Locale
}

impl Patch {
    pub fn concerns_secret_service(&self) -> bool {
        if self.star.job_description != JobDescription::Figurehead {
            false
        } else {
            (self.whence.file as i8 - self.whither.file as i8).abs() == 2
        }
    }
}


/// represents the outcome of a team's turn with a `patch` governing
/// the figurine moved, the state of the world after the turn (`tree`),
/// and whether an opposing figurine was stunned and put in the hospital,
/// and if so, which one
#[derive(Eq,PartialEq,Debug,Hash)]
pub struct Commit {
    pub patch: Patch,
    pub tree: WorldState,
    pub hospitalization: Option<Agent>
}

impl fmt::Display for Commit {
    fn fmt(&self, f: &mut fmt::Formatter) -> fmt::Result {
        let hospital_report = match self.hospitalization {
            Some(stunning_victim) => format!(", stunning {}", stunning_victim),
            None => "".to_string()
        };
        write!(
            f,
            "{} from {} to {}{}",
            self.patch.star,
            self.patch.whence.to_algebraic(),
            self.patch.whither.to_algebraic(),
            hospital_report
        )
    }
}


#[derive(Eq,PartialEq,Debug,Copy,Clone,Hash)]
pub struct WorldState {
    pub to_move: Team,

    // XXX? this is not Python, presumably `pub` is a keyword for a
    // reason; maybe provide figurine-placement methods and then lock
    // these down?
    pub orange_servants: Pinfield,
    pub orange_ponies: Pinfield,
    pub orange_scholars: Pinfield,
    pub orange_cops: Pinfield,
    pub orange_princesses: Pinfield,
    pub orange_figurehead: Pinfield,
    pub orange_can_kcastle: bool,
    pub orange_can_qcastle: bool,

    pub blue_servants: Pinfield,
    pub blue_ponies: Pinfield,
    pub blue_scholars: Pinfield,
    pub blue_cops: Pinfield,
    pub blue_princesses: Pinfield,
    pub blue_figurehead: Pinfield,
    pub blue_can_kcastle: bool,
    pub blue_can_qcastle: bool,
}

const ORANGE_FIGUREHEAD_START: Locale = Locale { rank: 0, file: 4 };
const BLUE_FIGUREHEAD_START: Locale = Locale { rank: 7, file: 4 };

macro_rules! match_agent {
    ( $agent:expr, $($team:ident, $job:ident => $val:expr),* ) => {
        match $agent {
            $( Agent { team: Team::$team , job_description: JobDescription::$job } => $val ),*

        }
    }
}

impl WorldState {
    pub fn new() -> Self {
        let mut orange_servant_locales = Vec::new();
        let mut blue_servant_locales = Vec::new();
        for f in 0..8 {
            orange_servant_locales.push(Locale { rank: 1, file: f });
            blue_servant_locales.push(Locale { rank: 6, file: f });
        }
        WorldState {
            to_move: Team::Orange,

            orange_servants: Pinfield::init(&orange_servant_locales),
            orange_ponies: Pinfield::init(
                &vec![Locale { rank: 0, file: 1 },
                      Locale { rank: 0, file: 6 }]
            ),
            orange_scholars: Pinfield::init(
                &vec![Locale { rank: 0, file: 2 },
                      Locale { rank: 0, file: 5 }]
            ),
            orange_cops: Pinfield::init(
                &vec![Locale { rank: 0, file: 0 },
                      Locale { rank: 0, file: 7 }]
            ),
            orange_princesses: Pinfield::init(
                &vec![Locale { rank: 0, file: 3 }]),
            orange_figurehead: Pinfield::init(
                &vec![ORANGE_FIGUREHEAD_START]),
            orange_can_kcastle: true,
            orange_can_qcastle: true,

            blue_servants: Pinfield::init(&blue_servant_locales),
            blue_ponies: Pinfield::init(
                &vec![Locale { rank: 7, file: 1 },
                      Locale { rank: 7, file: 6 }]
            ),
            blue_scholars: Pinfield::init(
                &vec![Locale { rank: 7, file: 2 },
                      Locale { rank: 7, file: 5 }]
            ),
            blue_cops: Pinfield::init(
                &vec![Locale { rank: 7, file: 0 },
                      Locale { rank: 7, file: 7 }]
            ),
            blue_princesses: Pinfield::init(
                &vec![Locale { rank: 7, file: 3 }]),
            blue_figurehead: Pinfield::init(
                &vec![BLUE_FIGUREHEAD_START]),
            blue_can_kcastle: true,
            blue_can_qcastle: true,
        }
    }

    // XXX: for API consistency with Pinfield, maybe this should be
    // `new` and the current `new` should be `init`??
    pub fn new_except_empty() -> Self {
        WorldState {
            to_move: Team::Orange,

            orange_servants: Pinfield::new(),
            orange_ponies: Pinfield::new(),
            orange_scholars: Pinfield::new(),
            orange_cops: Pinfield::new(),
            orange_princesses: Pinfield::new(),
            orange_figurehead: Pinfield::new(),
            orange_can_kcastle: false,
            orange_can_qcastle: false,

            blue_servants: Pinfield::new(),
            blue_ponies: Pinfield::new(),
            blue_scholars: Pinfield::new(),
            blue_cops: Pinfield::new(),
            blue_princesses: Pinfield::new(),
            blue_figurehead: Pinfield::new(),
            blue_can_kcastle: false,
            blue_can_qcastle: false,
        }
    }

    pub fn agent_to_pinfield_ref(&self, agent: Agent) -> &Pinfield {
        match_agent!(
            agent, 
            Orange, Servant => &self.orange_servants,
            Orange, Pony => &self.orange_ponies,
            Orange, Scholar => &self.orange_scholars,
            Orange, Cop => &self.orange_cops,
            Orange, Princess => &self.orange_princesses,
            Orange, Figurehead => &self.orange_figurehead,
            Blue, Servant => &self.blue_servants,
            Blue, Pony => &self.blue_ponies,
            Blue, Scholar => &self.blue_scholars,
            Blue, Cop => &self.blue_cops,
            Blue, Princess => &self.blue_princesses,
            Blue, Figurehead => &self.blue_figurehead
            )
    }

    // XXX Less code duplication, but still not ideal. the macro system is really confusing
    // to me: it looks like you can have a macro that generates code that compiles, but that
    // the code with the macro does not compile. O.o
    pub fn agent_to_pinfield_mutref(&mut self, agent: Agent) -> &mut Pinfield {
        match_agent!(
            agent, 
            Orange, Servant => &mut self.orange_servants,
            Orange, Pony => &mut self.orange_ponies,
            Orange, Scholar => &mut self.orange_scholars,
            Orange, Cop => &mut self.orange_cops,
            Orange, Princess => &mut self.orange_princesses,
            Orange, Figurehead => &mut self.orange_figurehead,
            Blue, Servant => &mut self.blue_servants,
            Blue, Pony => &mut self.blue_ponies,
            Blue, Scholar => &mut self.blue_scholars,
            Blue, Cop => &mut self.blue_cops,
            Blue, Princess => &mut self.blue_princesses,
            Blue, Figurehead => &mut self.blue_figurehead
            )
    }

    pub fn is_being_leered_at_by(&self, locale: Locale, team: Team) -> bool {
        let agent = Agent { team: team.opposition(),
                            job_description: JobDescription::Figurehead };
        let pinfield = self.agent_to_pinfield_ref(agent);
        let mut tree = self.except_replaced_subboard(
            agent, pinfield.alight(locale));
        tree.to_move = team;
        let prems = tree.lookahead_without_secret_service(true);
        prems.iter().any(|c| (*c).patch.whither == locale)
    }

    pub fn preserve(&self) -> String {
        fn void_void_run_length(work: &mut String, counter: &mut u8) {
            work.push(counter.to_string().chars().next().unwrap());
            *counter = 0;
        }

        let mut book = String::with_capacity(
            // pessimistic board storage + rank delimiters + metadata
            // ≟ 64 + 7 + 14 =
            85
        );

        let mut void_run_length = 0;
        for rank in (0..8).rev() {
            for file in 0..8 {
                let agent_maybe = self.occupying_agent(
                    Locale { rank: rank, file: file });
                match agent_maybe {
                    Some(agent) => {
                        if void_run_length > 0 {
                            void_void_run_length(
                                &mut book, &mut void_run_length);
                        }
                        book.push(agent.to_preservation_rune());
                    },
                    None => {
                        void_run_length += 1;
                    }
                }
            }
            if void_run_length > 0 {
                void_void_run_length(
                    &mut book, &mut void_run_length);
            }
            if rank > 0 {
                book.push('/')
            }
        }
        let to_move_indication_rune = match self.to_move {
            // TODO: think of some remotely plausible rationalization for 'w'
            Team::Orange => 'w',
            Team::Blue => 'b',
        };
        book.push(' ');
        book.push(to_move_indication_rune);
        book.push(' ');
        let mut any_service = false;
        for &(service_eligibility, eligibility_rune) in [
            (self.orange_can_kcastle, 'K'), (self.orange_can_qcastle, 'Q'),
            (self.blue_can_kcastle, 'k'), (self.blue_can_qcastle, 'q')].iter() {
            if service_eligibility {
                book.push(eligibility_rune);
                if !any_service {
                    any_service = true;
                }
            }
        }
        if !any_service {
            book.push('-');
        }
        book
    }

    pub fn reconstruct(scan: String) -> Self {
        let mut rank = 7;
        let mut file = 0;
        let mut world = WorldState::new_except_empty();
        let mut volumes = scan.split(' ');
        let positional_scan = volumes.next();
        for rune in positional_scan.unwrap().chars() {
            match rune {
                '/' => {
                    file = 0;
                    rank -= 1;
                },
                empty_locales @ '0' ... '8' => {
                    let file_offset: u8 = empty_locales
                        .to_string().parse().unwrap();
                    file += file_offset;
                }
                // XXX "If you use `@` with `|`, you need to make sure
                // the name is bound in each part of the pattern" oh like
                // that's ergonomic
                r @ 'P' | r @ 'N' | r @ 'B' | r @ 'R' | r @ 'Q' | r @ 'K' |
                r @ 'p' | r @ 'n' | r @ 'b' | r @ 'r' | r @ 'q' | r @ 'k' => {
                    let agent = Agent::from_preservation_rune(r);
                    let derived_pinfield;
                    {
                        let hot_pinfield = world.agent_to_pinfield_ref(agent);
                        derived_pinfield = hot_pinfield.alight(
                            Locale { rank: rank, file: file });
                    }
                    // XXX: this isn't Clojure; copying a
                    // datastructure with a small diff actually has costs
                    world = world.except_replaced_subboard(
                        agent, derived_pinfield
                    );
                    file += 1;
                },
                r @ _ => moral_panic!(format!("Unexpected rune '{}'", r)),
            }
        }
        let rune_of_those_with_initiative = volumes
            .next().unwrap().chars().next().unwrap();
        world.to_move = match rune_of_those_with_initiative {
            'w' => Team::Orange,
            'b' => Team::Blue,
            _ => moral_panic!("Non-initiative-preserving-rune passed to \
                               a match expecting such"),
        };
        let secret_service_eligibilities = volumes.next().unwrap();
        for eligibility in secret_service_eligibilities.chars() {
            match eligibility {
                'K' => { world.orange_can_kcastle = true; },
                'Q' => { world.orange_can_qcastle = true; },
                'k' => { world.blue_can_kcastle = true; },
                'q' => { world.blue_can_qcastle = true; },
                '-' => { break; },
                r @ _ => {
                    moral_panic!(
                        format!("non-eligibility rune '{}'", r)
                    );
                }
            }
        }
        world
    }

    pub fn except_replaced_subboard(&self, for_whom: Agent,
                                    subboard: Pinfield) -> Self {
        let mut resultant_state = self.clone();
        resultant_state.agent_to_pinfield_mutref(for_whom).0 = subboard.0;
        resultant_state
    }

    pub fn occupied_by(&self, team: Team) -> Pinfield {
        match team {
            Team::Orange => self.orange_servants.union(
                self.orange_ponies).union(
                    self.orange_scholars).union(self.orange_cops).union(
                        self.orange_princesses).union(self.orange_figurehead),
            Team::Blue => self.blue_servants.union(self.blue_ponies).union(
                    self.blue_scholars).union(self.blue_cops).union(
                            self.blue_princesses).union(self.blue_figurehead)
        }
    }

    pub fn occupied(&self) -> Pinfield {
        self.occupied_by(Team::Orange).union(self.occupied_by(Team::Blue))
    }

    pub fn unoccupied(&self) -> Pinfield {
        self.occupied().invert()
    }

    pub fn occupying_agent(&self, at: Locale) -> Option<Agent> {
        for team in Team::league().into_iter() {
            for agent in Agent::dramatis_personæ(team).into_iter() {
                if self.agent_to_pinfield_ref(agent).query(at) {
                    return Some(agent)
                }
            }
        }
        None
    }

    pub fn apply(&self, patch: Patch) -> Commit {
        // subboard of moving figurine
        let backstory = self.agent_to_pinfield_ref(patch.star);
        // subboard of moving figurine after move
        let derived_subboard = backstory.transit(patch.whence, patch.whither);
        // insert subboard into post-patch world-model
        let mut tree = self.except_replaced_subboard(
            patch.star, derived_subboard
        );
        match patch.star.job_description {
            JobDescription::Figurehead => {
                match patch.star.team {
                    Team::Orange => {
                        tree.orange_can_kcastle = false; tree.orange_can_qcastle = false;
                    },
                    Team::Blue => {
                        tree.blue_can_kcastle = false; tree.blue_can_qcastle = false;
                    }
                }
            },
            JobDescription::Cop => {
                match (patch.whence.file, patch.star.team) {
                    (0, Team::Orange) => { tree.orange_can_qcastle = false; },
                    (7, Team::Orange) => { tree.orange_can_kcastle = false; },
                    (0, Team::Blue) => { tree.blue_can_qcastle = false; },
                    (7, Team::Blue) => { tree.blue_can_kcastle = false; },
                    _ => {},
                }
            },
            _ => {},
        }


        if patch.concerns_secret_service() {
            let cop_agent = Agent {
                team: patch.star.team,
                job_description: JobDescription::Cop };
            let (start_file, end_file) = match patch.whither.file {
                6 => (7, 5),
                2 => (0, 3),
                _ => moral_panic!("This looked like a Secret Service commit, \
                                   but it is not")
            };

            let secret_derived_subboard = tree.agent_to_pinfield_ref(cop_agent).transit(
                Locale { rank: patch.whither.rank, file: start_file },
                Locale { rank: patch.whither.rank, file: end_file });
            tree = tree.except_replaced_subboard(
                cop_agent, secret_derived_subboard
            );

        }
        tree.to_move = tree.to_move.opposition();

        // was anyone stunned?
        let hospitalization = self.occupying_agent(patch.whither);
        if let Some(stunned) = hospitalization {
            if stunned.team == patch.star.team {
                panic!("{:?} tried to stun friendly figurine \
                        {:?} at {:?}.\
                        This shouldn't happen!",
                       patch.star, hospitalization, patch.whither);
            }

            // if someone was stunned, put her or him in the hospital
            let further_derived_subboard = tree.agent_to_pinfield_ref(
                stunned).quench(patch.whither);
            tree = tree.except_replaced_subboard(
                stunned, further_derived_subboard
            );
        }
        Commit { patch: patch, tree: tree,
                 hospitalization: hospitalization }
    }

    pub fn in_critical_endangerment(&self, team: Team) -> bool {
        let mut contingency = *self;
        contingency.to_move = team.opposition();
        let premonitions = contingency.reckless_lookahead();
        for premonition in premonitions.iter() {
            if let Some(patient) = premonition.hospitalization {
                if patient.job_description == JobDescription::Figurehead {
                    return true;
                }
            }
        }
        false
    }

    pub fn careful_apply(&self, patch: Patch) -> Option<Commit> {
        let force_commit = self.apply(patch);
        if force_commit.tree.in_critical_endangerment(self.to_move) {
            None
        } else {
            Some(force_commit)
        }
    }

    pub fn predict(&self, premonitions: &mut Vec<Commit>, patch: Patch,
                   nihilistically: bool) {
        if nihilistically {  // enjoy Arby's
            let premonition = self.apply(patch);
            premonitions.push(premonition);
        } else {
            let premonition_maybe = self.careful_apply(patch);
            if let Some(premonition) = premonition_maybe {
                premonitions.push(premonition);
            }
        }
    }

    /// generate possible commits for servants of the given team
    pub fn servant_lookahead(&self, team: Team,
                             nihilistically: bool) -> Vec<Commit> {
        let initial_rank;
        let standard_offset;
        let boost_offset;
        let stun_offsets;
        match team {
            Team::Orange => {
                initial_rank = 1;
                standard_offset = (1, 0);
                boost_offset = (2, 0);
                stun_offsets = [(1, -1), (1, 1)];
            },
            Team::Blue => {
                initial_rank = 6;
                standard_offset = (-1, 0);
                boost_offset = (-2, 0);
                stun_offsets = [(-1, -1), (-1, 1)];
            }
        }
        let servant_agent = Agent {
            team: team, job_description: JobDescription::Servant };
        let positional_chart: &Pinfield = self.agent_to_pinfield_ref(
            servant_agent);
        let mut premonitions = Vec::new();
        for start_locale in positional_chart.to_locales().into_iter() {
            // can move one locale if he's not blocked
            let std_destination_maybe = start_locale.displace(standard_offset);
            if let Some(destination_locale) = std_destination_maybe {
                if self.unoccupied().query(destination_locale) {
                    self.predict(
                        &mut premonitions,
                        Patch {
                            star: servant_agent,
                            whence: start_locale,
                            whither: destination_locale
                        },
                        nihilistically
                    );
                }
            }

            // can move two locales if he hasn't previously moved
            if start_locale.rank == initial_rank {
                // safe to unwrap because we know that we're at the
                // initial rank
                let boost_destination = start_locale.displace(
                    boost_offset).unwrap();
                let standard_destination = start_locale.displace(
                    standard_offset).unwrap();
                if self.unoccupied().query(boost_destination) &&
                    self.unoccupied().query(standard_destination) {
                    self.predict(
                        &mut premonitions,
                        Patch {
                            star: servant_agent,
                            whence: start_locale,
                            whither: boost_destination
                        },
                        nihilistically
                    );
                }
            }

            for &stun_offset in stun_offsets.iter() {
                let stun_destination_maybe = start_locale.displace(stun_offset);
                if let Some(stun_destination) = stun_destination_maybe {
                    if self.occupied_by(team.opposition()).query(
                            stun_destination) {
                        self.predict(
                            &mut premonitions,
                            Patch {
                                star: servant_agent,
                                whence: start_locale,
                                whither: stun_destination
                            },
                            nihilistically
                        )
                    }
                }
            }
        }
        premonitions
    }

    fn ponylike_lookahead(&self, agent: Agent,
                          nihilistically: bool) -> Vec<Commit> {
        let mut premonitions = Vec::new();
        let positional_chart: &Pinfield = self.agent_to_pinfield_ref(agent);
        let movement_table = match agent.job_description {
            JobDescription::Pony => PONY_MOVEMENT_TABLE,
            JobDescription::Figurehead => FIGUREHEAD_MOVEMENT_TABLE,
            _ => moral_panic!("non-ponylike agent passed to \
<<<<<<< HEAD
                         `ponylike_lookahead`,")
=======
                               `ponylike_lookahead`")
>>>>>>> 01abd9ce
        };
        for start_locale in positional_chart.to_locales().into_iter() {
            let destinations = self.occupied_by(
                agent.team).invert().intersection(
                    Pinfield(movement_table[
                        start_locale.pindex() as usize])).to_locales();
            for destination in destinations.into_iter() {
                self.predict(
                    &mut premonitions,
                    Patch {
                        star: agent,
                        whence: start_locale,
                        whither: destination
                    },
                    nihilistically
                );
            }
        }
        premonitions
   }

    fn princesslike_lookahead(&self, agent: Agent,
                              nihilistically: bool) -> Vec<Commit> {
        let positional_chart: &Pinfield = self.agent_to_pinfield_ref(agent);
        let mut premonitions = Vec::new();
        let offsets = match agent.job_description {
            // XXX: I wanted to reference static arrays in motion.rs,
            // but that doesn't work in the obvious way because array
            // lengths are part of the type. For now, let's just use
            // these vector literals.  #YOLO
            JobDescription::Scholar => vec![
                (-1, -1), (-1, 1), (1, -1), (1, 1)],
            JobDescription::Cop => vec![
                (-1, 0), (1, 0), (0, -1), (0, 1)],
            JobDescription::Princess => vec![
                (-1, -1), (-1, 0), (-1, 1), (0, -1),
                (0, 1), (1, -1), (1, 0), (1, 1)
            ],
            _ => moral_panic!("non-princesslike agent passed to \
                               `princesslike_lookahead`")
        };
        for start_locale in positional_chart.to_locales().into_iter() {
            for &offset in offsets.iter() {
                let mut venture = 1;
                loop {
                    let destination_maybe = start_locale.multidisplace(
                        offset, venture);
                    match destination_maybe {
                        Some(destination) => {
                            // Beware: I tried to "fix" this by making it reuse pinfields instead
                            // of recalculating (`unoccupied` is just `occupied().invert()`, of
                            // which we're already calculating half.) This appears to slow things
                            // down! I also tried only making the occupied_by call if empty were
                            // false, but that also slows things down?? That one I can see being
                            // maybe a code size issue or something? I'm very confused.
                            let empty = self.unoccupied().query(destination);
                            let friend = self.occupied_by(
                                agent.team).query(destination);
                            if empty || !friend {
                                self.predict(
                                    &mut premonitions,
                                    Patch {
                                        star: agent,
                                        whence: start_locale,
                                        whither: destination
                                    },
                                    nihilistically
                                );
                            }
                            if !empty {
                                break;
                            }
                        },
                        None => { break; }
                    }
                    venture += 1;
                }
            }
        }
        premonitions
    }

    pub fn pony_lookahead(&self, team: Team,
                          nihilistically: bool) -> Vec<Commit> {
        self.ponylike_lookahead(
            Agent { team: team, job_description: JobDescription::Pony },
            nihilistically
        )
    }

    pub fn scholar_lookahead(&self, team: Team,
                             nihilistically: bool) -> Vec<Commit> {
        self.princesslike_lookahead(
            Agent { team: team, job_description: JobDescription::Scholar },
            nihilistically
        )
    }

    pub fn cop_lookahead(&self, team: Team,
                         nihilistically: bool) -> Vec<Commit> {
        self.princesslike_lookahead(
            Agent { team: team, job_description: JobDescription::Cop },
            nihilistically
        )
    }

    pub fn princess_lookahead(&self, team: Team,
                              nihilistically: bool) -> Vec<Commit> {
        self.princesslike_lookahead(
            Agent { team: team, job_description: JobDescription::Princess },
            nihilistically
        )
    }

    pub fn figurehead_lookahead(&self, team: Team,
                                nihilistically: bool) -> Vec<Commit> {
        self.ponylike_lookahead(
            Agent { team: team, job_description: JobDescription::Figurehead },
            nihilistically
        )
    }

    pub fn castle_lookahead(&self, team: Team, nihilistically: bool) -> Vec<Commit> {
        let mut premonitions = Vec::<Commit>::new();

        let (kcastle, qcastle) = match team {
            Team::Orange => (self.orange_can_kcastle, self.orange_can_qcastle),
            Team::Blue => (self.blue_can_kcastle, self.blue_can_qcastle),
        };

        let agent = Agent {
            team: team,
            job_description: JobDescription::Figurehead
        };


        let home_rank = match team {
            Team::Orange => 0,
            Team::Blue => 7
        };

        // the king must be on the home square, having never moved before;
        // otherwise we wouldnt have gotten here because `TEAM_can_castle` is true.
        if kcastle || qcastle {
            debug_assert!(
                self.agent_to_pinfield_ref(agent).query(
                    Locale { rank: home_rank, file: 4 })
            );
        } else {
            return premonitions;
        }

        let mut locales_to_query = Vec::new();
        if qcastle {
            locales_to_query.push(
                (vec![
                 Locale { rank: home_rank, file: 1 },
                 Locale { rank: home_rank, file: 2 },
                 Locale { rank: home_rank, file: 3 }],
                 Patch {
                     star: agent,
                     whence: Locale { rank: home_rank, file: 4 },
                     whither: Locale { rank: home_rank, file: 2 }
                 }));
        }
        if kcastle {
            locales_to_query.push(
                (vec![
                 Locale { rank: home_rank, file: 5 },
                 Locale { rank: home_rank, file: 6 }],
                 Patch {
                     star: agent,
                     whence: Locale { rank: home_rank, file: 4 },
                     whither: Locale { rank: home_rank, file: 6 }
                 }));
        }
        let unoc = self.unoccupied();
        let mut being_leered_at = None;
        for (locales, patch) in locales_to_query {
            if locales.iter().all(|l| unoc.query(*l)) {
                match being_leered_at {
                    None => {
                        being_leered_at = Some(
                            self.is_being_leered_at_by(
                                Locale { rank: home_rank, file: 4 }, team.opposition()))
                    },
                    _ => {},
                }
                if being_leered_at.unwrap() {
                    return premonitions;
                }
                if !locales.iter().any(
                        |l| self.is_being_leered_at_by(*l, team.opposition())) {
                    self.predict(
                        &mut premonitions,
                        patch,
                        nihilistically
                    );
                }
            }
        }

        premonitions
    }

    fn lookahead_without_secret_service(&self, nihilistically: bool) -> Vec<Commit> {
        // Would it be profitable to make this return an iterator (so
        // that you could break without generating all the premonitions
        // if something overwhelmingly important came up, like ultimate
        // endangerment)?
        let mut premonitions = Vec::new();
        let moving_team = self.to_move;
        premonitions.extend(self.servant_lookahead(
            moving_team, nihilistically));
        premonitions.extend(self.pony_lookahead(
            moving_team, nihilistically));
        premonitions.extend(
            self.scholar_lookahead(moving_team, nihilistically));
        premonitions.extend(
            self.cop_lookahead(moving_team, nihilistically));
        premonitions.extend(
            self.princess_lookahead(moving_team, nihilistically));
        premonitions.extend(
            self.figurehead_lookahead(moving_team, nihilistically));
        premonitions
    }

    fn underlookahead(&self, nihilistically: bool) -> Vec<Commit> {
        let mut premonitions = self.
            lookahead_without_secret_service( nihilistically);
        premonitions.extend(
            self.castle_lookahead(self.to_move, nihilistically));
        premonitions
    }

    pub fn lookahead(&self) -> Vec<Commit> {
        self.underlookahead(false)
    }

    pub fn reckless_lookahead(&self) -> Vec<Commit> {
        self.underlookahead(true)
    }

    // XXX TODO FIXME: Orange should appear at the bottom and we
    // should use the fmt::Display trait
    #[allow(dead_code)]
    pub fn display(&self) {
        println!("  a b c d e f g h");
        for rank in 0..8 {
            print!("{} ", rank+1);
            for file in 0..8 {
                let locale = Locale { rank: rank, file: file };
                if self.occupied().invert().query(locale) {
                    print!("_ ");
                } else {
                    for &team in [Team::Orange, Team::Blue].iter() {
                        for &figurine_class in
                            Agent::dramatis_personæ(team).iter() {
                                if self.agent_to_pinfield_ref(
                                    figurine_class).query(locale) {
                                        print!("{} ", figurine_class)
                                }
                        }
                    }
                }
            }
            println!("");
        }
    }
}


#[cfg(test)]
mod tests {
    extern crate test;
    use self::test::Bencher;
    use super::{WorldState, Patch, Commit};
    use space::Locale;
    use identity::{Team, JobDescription, Agent};

    // an arbitrarily chosen "complicated" looking position from a Kasparov
    // game
    static VISION: &'static str = "3q1rk1/2R1bppp/pP2p3/N2b4/1r6/4BP2/1P1Q2PP/R5K1 b -";

    #[bench]
    fn benchmark_servant_lookahead(b: &mut Bencher) {
        let ws = WorldState::reconstruct(VISION.to_string());
        b.iter(|| ws.servant_lookahead(Team::Orange, false));
    }

    #[bench]
    fn benchmark_pony_lookahead(b: &mut Bencher) {
        let ws = WorldState::reconstruct(
            VISION.to_string());
        b.iter(|| ws.pony_lookahead(Team::Orange, false));
    }

    #[bench]
    fn benchmark_scholar_lookahead(b: &mut Bencher) {
        let ws = WorldState::reconstruct(
            VISION.to_string());
        b.iter(|| ws.scholar_lookahead(Team::Orange, false));
    }

    #[bench]
    fn benchmark_cop_lookahead(b: &mut Bencher) {
        let ws = WorldState::reconstruct(
            VISION.to_string());
        ws.cop_lookahead(Team::Orange, false);
        ws.cop_lookahead(Team::Orange, false);
        ws.cop_lookahead(Team::Orange, false);
        ws.cop_lookahead(Team::Orange, false);
        b.iter(|| ws.cop_lookahead(Team::Orange, false));
    }

    #[bench]
    fn benchmark_princess_lookahead(b: &mut Bencher) {
        let ws = WorldState::reconstruct(
            VISION.to_string());
        b.iter(|| ws.princess_lookahead(Team::Orange, false));
    }

    #[bench]
    fn benchmark_figurehead_lookahead(b: &mut Bencher) {
        let ws = WorldState::reconstruct(
            VISION.to_string());
        b.iter(|| ws.figurehead_lookahead(Team::Orange, false));
    }

    #[bench]
    fn benchmark_new_lookahead(b: &mut Bencher) {
        let ws = WorldState::new();
        b.iter(|| ws.lookahead());
    }

    #[bench]
    fn benchmark_non_new_lookahead(b: &mut Bencher) {
        let ws = WorldState::reconstruct(
            VISION.to_string());
        b.iter(|| ws.lookahead());
    }

    #[bench]
    fn benchmark_ultimate_endangerment(b: &mut Bencher ){
        let ws = WorldState::reconstruct(
            VISION.to_string());
        b.iter(|| ws.in_critical_endangerment(Team::Orange));
    }

    #[test]
    fn basic_leering_test() {
        assert![WorldState::new().is_being_leered_at_by(
            Locale { rank: 2, file: 5 }, Team::Orange)]
    }

    #[test]
    fn concerning_castling_legality() {
        assert_eq!(true, WorldState::new().orange_can_kcastle);
        assert_eq!(true, WorldState::new().blue_can_kcastle);
        assert_eq!(true, WorldState::new().orange_can_qcastle);
        assert_eq!(true, WorldState::new().blue_can_qcastle);
    }

    #[test]
    fn concerning_castling_restrictions() {
        let ws = WorldState::reconstruct(
            "rnbqkbnr/pppppppp/8/8/8/5N2/PPPPBPPP/RNBQK2R w KQkq".to_string());
        let patch = Patch {
            star: Agent { team: Team::Orange,
                          job_description: JobDescription::Figurehead },
            whence: Locale { rank: 0, file: 4 },
            whither: Locale { rank: 0, file: 5 }
        };

        assert_eq!(false, ws.apply(patch).tree.orange_can_kcastle);

        let patch = Patch {
            star: Agent { team: Team::Orange,
                          job_description: JobDescription::Cop },
            whence: Locale { rank: 0, file: 7 },
            whither: Locale { rank: 0, file: 6 }
        };
        assert_eq!(false, ws.apply(patch).tree.orange_can_kcastle);
    }

    #[test]
    fn concerning_castling_availability() {
        let mut ws = WorldState::reconstruct(
            "8/8/4k3/8/8/8/8/4K2R w K".to_string());
        let mut prems = ws.castle_lookahead(Team::Orange, false);
        assert_eq!(1, prems.len());

        ws = WorldState::reconstruct(
            "8/8/4k3/8/8/8/8/R3K2R w KQ".to_string());
        prems = ws.castle_lookahead(Team::Orange, false);
        assert_eq!(2, prems.len());

        ws = WorldState::reconstruct(
            "8/8/4k3/8/8/8/8/R3KN1R w Q".to_string());
        prems = ws.castle_lookahead(Team::Orange, false);
        assert_eq!(1, prems.len());

        ws = WorldState::reconstruct(
            "8/8/4k3/8/8/4b3/8/R3KN1R w Q".to_string());
        // can't move into endangerment
        prems = ws.castle_lookahead(Team::Orange, false);
        assert_eq!(0, prems.len());

        ws = WorldState::reconstruct(
            "8/8/4k3/8/b7/8/8/R3KN1R w Q - 0 1".to_string());
        // can't move through endangerment, either!
        prems = ws.castle_lookahead(Team::Orange, false);
        assert_eq!(0, prems.len());
    }

    #[test]
    fn concerning_castling_actually_working() {
        let ws = WorldState::reconstruct(
            "8/8/4k3/8/8/8/8/4K2R w K".to_string());
        assert!(ws.orange_can_kcastle);
        let prems = ws.castle_lookahead(Team::Orange, false);
        assert_eq!(1, prems.len());
        assert_eq!(false, prems[0].tree.orange_can_kcastle);
        prems[0].tree.display();
        assert_eq!("8/8/4k3/8/8/8/8/5RK1 b -", prems[0].tree.preserve());
    }

    #[test]
    fn concerning_castling_out_of_check() {
        let ws = WorldState::reconstruct(
            "8/8/4k3/8/4r3/8/8/4K2R w K".to_string());
        assert!(ws.orange_can_kcastle);
        let prems = ws.castle_lookahead(Team::Orange, false);
        assert_eq!(0, prems.len());
    }

    #[test]
    fn test_agent_to_pinfield_ref_on_new_gamestate() {
        let state = WorldState::new();
        let agent = Agent { team: Team::Blue,
                            job_description: JobDescription::Princess };
        let blue_princess_realm = state.agent_to_pinfield_ref(agent);
        assert!(blue_princess_realm.query(Locale { rank: 7, file: 3 }));
    }

    #[test]
    fn test_orange_servants_to_locales_from_new_gamestate() {
        let state = WorldState::new();
        let mut expected = Vec::new();
        for file in 0..8 {
            expected.push(Locale { rank: 1, file: file });
        }
        assert_eq!(expected, state.orange_servants.to_locales());
    }

    #[test]
    fn test_orange_servant_lookahead_from_original_position() {
        let state = WorldState::new();
        let premonitions = state.servant_lookahead(Team::Orange, false);
        assert_eq!(16, premonitions.len());
        // although granted that a more thorough test would actually
        // say something about the nature of the positions, rather than
        // just how many there are
    }

    #[test]
    fn test_orange_pony_lookahead_from_original_position() {
        let state = WorldState::new();
        let premonitions = state.pony_lookahead(Team::Orange, false);
        assert_eq!(4, premonitions.len());
        let collected = premonitions.iter().map(
            |p| p.tree.orange_ponies.to_locales()).collect::<Vec<_>>();
        assert_eq!(
            vec![vec![Locale { rank: 0, file: 6 },
                      Locale { rank: 2, file: 0 }],
                 vec![Locale { rank: 0, file: 6 },
                      Locale { rank: 2, file: 2 }],
                 vec![Locale { rank: 0, file: 1 },
                      Locale { rank: 2, file: 5 }],
                 vec![Locale { rank: 0, file: 1 },
                      Locale { rank: 2, file: 7 }]],
                 collected
        );
    }

    #[test]
    fn concerning_scholar_lookahead() {
        let mut world = WorldState::new_except_empty();
        world.orange_scholars = world.orange_scholars.alight(
            Locale::from_algebraic("e1".to_string())
        );
        world.orange_princesses = world.orange_princesses.alight(
            Locale::from_algebraic("c3".to_string())
        );
        world.blue_princesses = world.blue_princesses.alight(
            Locale::from_algebraic("g3".to_string())
        );
        let premonitions = world.scholar_lookahead(Team::Orange, false);
        let expected = vec!["d2", "f2", "g3"].iter().map(
            |a| Locale::from_algebraic(a.to_string())).collect::<Vec<_>>();
        let actual = premonitions.iter().map(
            |p| p.tree.orange_scholars.to_locales()[0]).collect::<Vec<_>>();
        assert_eq!(expected, actual);
    }

    #[test]
    fn concerning_occupying_agents() {
        let state = WorldState::new();
        let b8 = Locale { rank: 7, file: 1 };
        assert_eq!(Agent { team: Team::Blue,
                           job_description: JobDescription::Pony },
                   state.occupying_agent(b8).unwrap());
        let c4 = Locale { rank: 3, file: 2 };
        assert_eq!(None, state.occupying_agent(c4));
    }

    #[test]
    fn concerning_taking_turns() {
        let state1 = WorldState::new();
        let state2 = state1.lookahead()[0].tree;
        let state3 = state2.lookahead()[0].tree;
        assert_eq!(state1.to_move, Team::Orange);
        assert_eq!(state2.to_move, Team::Blue);
        assert_eq!(state3.to_move, Team::Orange);
    }

    #[test]
    fn concerning_peaceful_patch_application() {
        let state = WorldState::new();
        let e2 = Locale { rank: 4, file: 1 };
        let e4 = Locale { rank: 4, file: 3 };
        let patch = Patch {
            star: Agent {
                team: Team::Orange,
                job_description: JobDescription::Servant
            },
            whence: e2,
            whither: e4
        };
        let new_state = state.apply(patch).tree;
        assert_eq!(Agent { team: Team::Orange,
                           job_description: JobDescription::Servant },
                   new_state.occupying_agent(e4).unwrap());
        assert_eq!(None, new_state.occupying_agent(e2));
    }

    #[test]
    fn concerning_stunning_in_natural_setting() {
        let state = WorldState::new();
        let orange_servant_agent = Agent {
                team: Team::Orange,
                job_description: JobDescription::Servant
        };
        let blue_servant_agent = Agent {
                team: Team::Blue,
                job_description: JobDescription::Servant
        };
        let orange_begins = Patch {
            star: orange_servant_agent,
            whence: Locale::from_algebraic("e2".to_string()),
            whither: Locale::from_algebraic("e4".to_string())
        };
        let blue_replies = Patch {
            star: blue_servant_agent,
            whence: Locale::from_algebraic("d7".to_string()),
            whither: Locale::from_algebraic("d5".to_string())
        };
        let orange_counterreplies = Patch {
            star: orange_servant_agent,
            whence: Locale::from_algebraic("e4".to_string()),
            whither: Locale::from_algebraic("d5".to_string())
        };

        let first_commit = state.apply(orange_begins);
        assert_eq!(None, first_commit.hospitalization);
        let second_commit = first_commit.tree.apply(
            blue_replies);
        assert_eq!(None, second_commit.hospitalization);

        let precrucial_state = second_commit.tree;
        let available_stunnings = precrucial_state.servant_lookahead(
            Team::Orange, false).into_iter().filter(
                |p| p.hospitalization.is_some()).collect::<Vec<_>>();
        assert_eq!(1, available_stunnings.len());
        assert_eq!(
            blue_servant_agent,
            available_stunnings[0].hospitalization.unwrap()
        );
        assert_eq!(
            Locale::from_algebraic("d5".to_string()),
            available_stunnings[0].patch.whither
        );

        let crucial_commit = precrucial_state.apply(
            orange_counterreplies);
        let new_state = crucial_commit.tree;
        assert_eq!(Agent { team: Team::Orange,
                           job_description: JobDescription::Servant },
                   new_state.occupying_agent(
                       Locale::from_algebraic("d5".to_string())).unwrap());
        let stunned = crucial_commit.hospitalization.unwrap();
        assert_eq!(Agent { team: Team::Blue,
                           job_description: JobDescription::Servant },
                   stunned);
    }

    fn prelude_to_the_death_of_a_fool() -> WorldState {
        // https://en.wikipedia.org/wiki/Fool%27s_mate
        let mut world = WorldState::new();
        let fools_patchset = vec![
            Patch { star: Agent { team: Team::Orange,
                                  job_description: JobDescription::Servant },
                    whence: Locale::from_algebraic("f2".to_string()),
                    whither: Locale::from_algebraic("f3".to_string()) },
            Patch { star: Agent { team: Team::Blue,
                                  job_description: JobDescription::Servant },
                    whence: Locale::from_algebraic("e7".to_string()),
                    whither: Locale::from_algebraic("e5".to_string()) },
            Patch { star: Agent { team: Team::Orange,
                                  job_description: JobDescription::Servant },
                    whence: Locale::from_algebraic("g2".to_string()),
                    whither: Locale::from_algebraic("g4".to_string()) },
        ];
        for patch in fools_patchset.into_iter() {
            world = world.careful_apply(patch).unwrap().tree;
        }
        world
    }

    fn death_of_a_fool() -> WorldState {
        let prelude = prelude_to_the_death_of_a_fool();
        prelude.apply(
            Patch { star: Agent { team: Team::Blue,
                                  job_description: JobDescription::Princess },
                    whence: Locale::from_algebraic("d8".to_string()),
                    whither: Locale::from_algebraic("h4".to_string()) }
        ).tree
    }

    #[test]
    fn concerning_critical_endangerment() {
        let eden = WorldState::new();
        assert!(!eden.in_critical_endangerment(Team::Orange));
        assert!(!eden.in_critical_endangerment(Team::Blue));
        let v_day = death_of_a_fool();
        assert!(v_day.in_critical_endangerment(Team::Orange));
        assert!(!v_day.in_critical_endangerment(Team::Blue));
    }

    #[test]
    fn concerning_fools_assasination() {
        let world = death_of_a_fool();
        let post_critical_endangerment_lookahead = world.lookahead();
        // if the opposition has won, nothing to do
        assert_eq!(Vec::<Commit>::new(), post_critical_endangerment_lookahead);
    }

    #[test]
    fn concerning_preservation_and_reconstruction_of_historical_worlds() {
        // en.wikipedia.org/wiki/Forsyth%E2%80%93Edwards_Notation#Examples
        let eden = WorldState::new();
        let book_of_eden =
            "rnbqkbnr/pppppppp/8/8/8/8/PPPPPPPP/RNBQKBNR w KQkq" // TODO - 0 1
            .to_string();
        assert_eq!(book_of_eden, eden.preserve());
        assert_eq!(eden, WorldState::reconstruct(book_of_eden));

        let patchset = vec![
            Patch { star: Agent { team: Team::Orange,
                                  job_description: JobDescription::Servant },
                    whence: Locale::from_algebraic("e2".to_string()),
                    whither: Locale::from_algebraic("e4".to_string()) },
            Patch { star: Agent { team: Team::Blue,
                                  job_description: JobDescription::Servant },
                    whence: Locale::from_algebraic("c7".to_string()),
                    whither: Locale::from_algebraic("c5".to_string()) },
            Patch { star: Agent { team: Team::Orange,
                                  job_description: JobDescription::Pony },
                    whence: Locale::from_algebraic("g1".to_string()),
                    whither: Locale::from_algebraic("f3".to_string()) },
        ];

        let book_of_patches = vec![
            "rnbqkbnr/pppppppp/8/8/4P3/8/PPPP1PPP/RNBQKBNR b KQkq" // e3 0 1
                .to_string(),
            "rnbqkbnr/pp1ppppp/8/2p5/4P3/8/PPPP1PPP/RNBQKBNR w KQkq" // c6 0 2
                .to_string(),
            "rnbqkbnr/pp1ppppp/8/2p5/4P3/5N2/PPPP1PPP/RNBQKB1R b KQkq" // - 1 2
                .to_string(),
        ];

        let mut world = eden;
        for (patch, book) in patchset.into_iter().zip(
                book_of_patches.into_iter()) {
            world = world.careful_apply(patch).unwrap().tree;
            assert_eq!(book, world.preserve());
            assert_eq!(WorldState::reconstruct(book), world);
        }
    }

}<|MERGE_RESOLUTION|>--- conflicted
+++ resolved
@@ -592,11 +592,7 @@
             JobDescription::Pony => PONY_MOVEMENT_TABLE,
             JobDescription::Figurehead => FIGUREHEAD_MOVEMENT_TABLE,
             _ => moral_panic!("non-ponylike agent passed to \
-<<<<<<< HEAD
-                         `ponylike_lookahead`,")
-=======
                                `ponylike_lookahead`")
->>>>>>> 01abd9ce
         };
         for start_locale in positional_chart.to_locales().into_iter() {
             let destinations = self.occupied_by(
