--- conflicted
+++ resolved
@@ -58,7 +58,6 @@
     }
 
     pub fn to_preservation_rune(&self) -> char {
-<<<<<<< HEAD
         match_agent!(*self, 
             // 'P' is for "peon"
             Orange, Servant => 'P',
@@ -75,39 +74,10 @@
             // endangerment, his team loses the game, which is
             // also bad
             Orange, Figurehead => 'K',
-=======
-        // XXX wow
-        //      such boilerplate
-        //   many agents     very repeat
-        //                  wow
-        match *self {
-            Agent { team: Team::Orange,
-                    // 'P' is for "peon"
-                    job_description: JobDescription::Servant } => 'P',
-            Agent { team: Team::Orange,
-                    // 'N' is for "neigh"
-                    job_description: JobDescription::Pony } => 'N',
-            Agent { team: Team::Orange,
-                    // 'B' is for "book"
-                    job_description: JobDescription::Scholar } => 'B',
-            Agent { team: Team::Orange,
-                    // 'R' is for "the Rule of law"
-                    job_description: JobDescription::Cop } => 'R',
-            Agent { team: Team::Orange,
-                    // 'Q' is the Princess's favorite letter of the alphabet
-                    job_description: JobDescription::Princess } => 'Q',
-            Agent { team: Team::Orange,
-                    // 'K' in baseball notation indicates a strikeout,
-                    // which is bad; if the figurehead is in critical
-                    // endangerment, his team loses the game, which is
-                    // also bad
-                    job_description: JobDescription::Figurehead } => 'K',
->>>>>>> fc3b995f
             // Blue Team's preservation runes are like Orange Team's
             // except in lowercase; this is because lowercase characters
             // have higher ASCII values, just as blue light has a higher
             // frequency than orange light
-<<<<<<< HEAD
             Blue,  Servant => 'p',
             Blue,  Pony => 'n',
             Blue,  Scholar => 'b',
@@ -115,21 +85,6 @@
             Blue,  Princess => 'q',
             Blue,  Figurehead => 'k'
         )
-=======
-            Agent { team: Team::Blue,
-                    job_description: JobDescription::Servant } => 'p',
-            Agent { team: Team::Blue,
-                    job_description: JobDescription::Pony } => 'n',
-            Agent { team: Team::Blue,
-                    job_description: JobDescription::Scholar } => 'b',
-            Agent { team: Team::Blue,
-                    job_description: JobDescription::Cop } => 'r',
-            Agent { team: Team::Blue,
-                    job_description: JobDescription::Princess } => 'q',
-            Agent { team: Team::Blue,
-                    job_description: JobDescription::Figurehead } => 'k',
-        }
->>>>>>> fc3b995f
     }
 
     pub fn from_preservation_rune(rune: char) -> Self {
